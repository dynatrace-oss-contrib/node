# URL

    Stability: 3 - Stable

This module has utilities for URL resolution and parsing.
Call `require('url')` to use it.

Parsed URL objects have some or all of the following fields, depending on
whether or not they exist in the URL string. Any parts that are not in the URL
string will not be in the parsed object. Examples are shown for the URL

`'http://user:pass@host.com:8080/p/a/t/h?query=string#hash'`

* `href`: The full URL that was originally parsed. Both the protocol and host are lowercased.

    Example: `'http://user:pass@host.com:8080/p/a/t/h?query=string#hash'`

* `protocol`: The request protocol, lowercased.

    Example: `'http:'`

* `slashes`: The protocol requires slashes after the colon

    Example: true or false

* `host`: The full lowercased host portion of the URL, including port
  information.

    Example: `'host.com:8080'`

* `auth`: The authentication information portion of a URL.

    Example: `'user:pass'`

* `hostname`: Just the lowercased hostname portion of the host.

    Example: `'host.com'`

* `port`: The port number portion of the host.

    Example: `'8080'`

* `pathname`: The path section of the URL, that comes after the host and
  before the query, including the initial slash if present.

    Example: `'/p/a/t/h'`

* `search`: The 'query string' portion of the URL, including the leading
  question mark.

    Example: `'?query=string'`

* `path`: Concatenation of `pathname` and `search`.

    Example: `'/p/a/t/h?query=string'`

* `query`: Either the 'params' portion of the query string, or a
  querystring-parsed object.

    Example: `'query=string'` or `{'query':'string'}`

* `hash`: The 'fragment' portion of the URL including the pound-sign.

    Example: `'#hash'`

The following methods are provided by the URL module:

## url.parse(urlStr[, parseQueryString][, slashesDenoteHost])

Take a URL string, and return an object.

Pass `true` as the second argument to also parse the query string using the
`querystring` module. If `true` then the `query` property will always be
assigned an object, and the `search` property will always be a (possibly
empty) string.  Defaults to `false`.

Pass `true` as the third argument to treat `//foo/bar` as
`{ host: 'foo', pathname: '/bar' }` rather than
`{ pathname: '//foo/bar' }`. Defaults to `false`.

## url.format(urlObj)

Take a parsed URL object, and return a formatted URL string.

Here's how the formatting process works:

* `href` will be ignored.
* `protocol` is treated the same with or without the trailing `:` (colon).
  * The protocols `http`, `https`, `ftp`, `gopher`, `file` will be
    postfixed with `://` (colon-slash-slash).
  * All other protocols `mailto`, `xmpp`, `aim`, `sftp`, `foo`, etc will
    be postfixed with `:` (colon)
* `slashes` set to `true` if the protocol requires `://` (colon-slash-slash)
  * Only needs to be set for protocols not previously listed as requiring
    slashes, such as `mongodb://localhost:8000/`
* `auth` will be used if present.
* `hostname` will only be used if `host` is absent.
* `port` will only be used if `host` is absent.
* `host` will be used in place of `hostname` and `port`
<<<<<<< HEAD
* `pathname` is treated the same with or without the leading `/` (slash).
* `path` is treated the same with `pathname` but able to contain `query` as well.
* `search` will be used in place of `query`.
* `query` (object; see `querystring`) will only be used if `search` is absent.
* `search` is treated the same with or without the leading `?` (question mark).
* `hash` is treated the same with or without the leading `#` (pound sign, anchor).
=======
* `pathname` is treated the same with or without the leading `/` (slash)
* `query` (object; see `querystring`) will only be used if `search` is absent.
* `search` will be used in place of `query`.
  * It is treated the same with or without the leading `?` (question mark)
* `hash` is treated the same with or without the leading `#` (pound sign, anchor)
>>>>>>> fe201969

## url.resolve(from, to)

Take a base URL, and a href URL, and resolve them as a browser would for
an anchor tag.  Examples:

    url.resolve('/one/two/three', 'four')         // '/one/two/four'
    url.resolve('http://example.com/', '/one')    // 'http://example.com/one'
    url.resolve('http://example.com/one', '/two') // 'http://example.com/two'<|MERGE_RESOLUTION|>--- conflicted
+++ resolved
@@ -97,20 +97,12 @@
 * `hostname` will only be used if `host` is absent.
 * `port` will only be used if `host` is absent.
 * `host` will be used in place of `hostname` and `port`
-<<<<<<< HEAD
 * `pathname` is treated the same with or without the leading `/` (slash).
 * `path` is treated the same with `pathname` but able to contain `query` as well.
 * `search` will be used in place of `query`.
+  * It is treated the same with or without the leading `?` (question mark)
 * `query` (object; see `querystring`) will only be used if `search` is absent.
-* `search` is treated the same with or without the leading `?` (question mark).
 * `hash` is treated the same with or without the leading `#` (pound sign, anchor).
-=======
-* `pathname` is treated the same with or without the leading `/` (slash)
-* `query` (object; see `querystring`) will only be used if `search` is absent.
-* `search` will be used in place of `query`.
-  * It is treated the same with or without the leading `?` (question mark)
-* `hash` is treated the same with or without the leading `#` (pound sign, anchor)
->>>>>>> fe201969
 
 ## url.resolve(from, to)
 
