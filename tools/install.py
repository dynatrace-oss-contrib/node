--- conflicted
+++ resolved
@@ -114,33 +114,7 @@
     assert(0) # unhandled action type
 
 def files(action):
-<<<<<<< HEAD
   action(['doc/node.1'], 'share/man/man1/')
-=======
-  action(['deps/uv/include/ares.h',
-          'deps/uv/include/ares_version.h',
-          'deps/uv/include/uv.h',
-          'deps/v8/include/v8-debug.h',
-          'deps/v8/include/v8-preparser.h',
-          'deps/v8/include/v8-profiler.h',
-          'deps/v8/include/v8-testing.h',
-          'deps/v8/include/v8.h',
-          'deps/v8/include/v8stdint.h',
-          'src/eio-emul.h',
-          'src/ev-emul.h',
-          'src/node.h',
-          'src/node_buffer.h',
-          'src/node_object_wrap.h',
-          'src/node_version.h'],
-          'include/node/')
-  action(['deps/uv/include/uv-private/eio.h',
-          'deps/uv/include/uv-private/ev.h',
-          'deps/uv/include/uv-private/ngx-queue.h',
-          'deps/uv/include/uv-private/tree.h',
-          'deps/uv/include/uv-private/uv-unix.h',
-          'deps/uv/include/uv-private/uv-win.h'],
-          'include/node/uv-private/')
->>>>>>> 45cdb0e4
   action(['out/Release/node'], 'bin/node')
 
   # install unconditionally, checking if the platform supports dtrace doesn't
@@ -148,15 +122,11 @@
   # with dtrace support now (oracle's "unbreakable" linux)
   action(['src/node.d'], 'lib/dtrace/')
 
-<<<<<<< HEAD
-=======
   if 'freebsd' in sys.platform:
     action(['doc/node.1'], 'man/man1/')
   else:
     action(['doc/node.1'], 'share/man/man1/')
 
-  if 'true' == variables.get('node_install_waf'): waf_files(action)
->>>>>>> 45cdb0e4
   if 'true' == variables.get('node_install_npm'): npm_files(action)
 
 def run(args):
